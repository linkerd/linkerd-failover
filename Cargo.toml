--- conflicted
+++ resolved
@@ -1,8 +1,5 @@
 [workspace]
 members = [
-<<<<<<< HEAD
     "cli",
-=======
->>>>>>> 65d9ce48
     "controller",
 ]