[package]
name = "linkerd-failover"
version = "0.1.0"
authors = ["Linkerd authors <cncf-linkerd-dev@lists.cncf.io>"]
edition = "2018"
license = "Apache-2.0"

[features]
default = ["runtime"]
runtime = ["kube/runtime"]

[dependencies]
<<<<<<< HEAD
anyhow = "1.0.53"
futures = "0.3.21"
kube = { version = "^0.68.0", features = ["derive"] }
k8s-openapi = { version = "0.14.0", default-features = false, features = ["v1_22"] }
schemars = "0.8.8"
serde = { version = "1.0.136", features = ["derive"] }
serde_json = "1.0.78"
thiserror = "1.0.30"
tokio = { version = "1.16.1", features = ["full"] }
tokio-stream = "0.1.8"
tracing = "0.1.30"
tracing-subscriber = { version = "0.3.8", features = ["fmt", "env-filter"] }
=======
anyhow = "1"
futures = "0.3"
kube = { version = "0.68", features = ["derive"] }
k8s-openapi = { version = "0.14", default-features = false, features = ["v1_20"] }
schemars = "0.8"
serde = { version = "1", features = ["derive"] }
serde_json = "1"
thiserror = "1"
tokio = { version = "1.16", features = ["full"] }
tokio-stream = "0.1"
tracing = "0.1"
tracing-subscriber = { version = "0.3", features = ["fmt", "env-filter"] }
>>>>>>> 27d77b7e
<|MERGE_RESOLUTION|>--- conflicted
+++ resolved
@@ -10,20 +10,6 @@
 runtime = ["kube/runtime"]
 
 [dependencies]
-<<<<<<< HEAD
-anyhow = "1.0.53"
-futures = "0.3.21"
-kube = { version = "^0.68.0", features = ["derive"] }
-k8s-openapi = { version = "0.14.0", default-features = false, features = ["v1_22"] }
-schemars = "0.8.8"
-serde = { version = "1.0.136", features = ["derive"] }
-serde_json = "1.0.78"
-thiserror = "1.0.30"
-tokio = { version = "1.16.1", features = ["full"] }
-tokio-stream = "0.1.8"
-tracing = "0.1.30"
-tracing-subscriber = { version = "0.3.8", features = ["fmt", "env-filter"] }
-=======
 anyhow = "1"
 futures = "0.3"
 kube = { version = "0.68", features = ["derive"] }
@@ -35,5 +21,4 @@
 tokio = { version = "1.16", features = ["full"] }
 tokio-stream = "0.1"
 tracing = "0.1"
-tracing-subscriber = { version = "0.3", features = ["fmt", "env-filter"] }
->>>>>>> 27d77b7e
+tracing-subscriber = { version = "0.3", features = ["fmt", "env-filter"] }