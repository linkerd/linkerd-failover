--- conflicted
+++ resolved
@@ -14,13 +14,8 @@
     timeout-minutes: 5
     runs-on: ubuntu-latest
     steps:
-<<<<<<< HEAD
       - uses: actions/checkout@8e5e7e5ab8b370d6c329ec480221332ada57f0ab
-      - uses: DavidAnson/markdownlint-cli2-action@5b7c9f74fec47e6b15667b2cc23c63dff11e449e
-=======
-      - uses: actions/checkout@ac593985615ec2ede58e132d2e21d2b1cbd6127c
       - uses: DavidAnson/markdownlint-cli2-action@bb4bb94c73936643d73d345b48fead3e96f90a5e
->>>>>>> 936aebeb
         with:
           globs: |
             **/*.md
