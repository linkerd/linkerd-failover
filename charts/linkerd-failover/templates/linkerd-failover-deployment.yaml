---
apiVersion: apps/v1
kind: Deployment
metadata:
  annotations:
    config.linkerd.io/proxy-await: "enabled"
  labels:
    linkerd.io/extension: failover
    app.kubernetes.io/name: linkerd-failover
    app.kubernetes.io/part-of: Linkerd
    app.kubernetes.io/version: {{.Values.image.tag}}
  name: linkerd-failover
spec:
  replicas: 1
  selector:
    matchLabels:
      linkerd.io/extension: failover
  template:
    metadata:
      annotations:
        checksum/config: {{ include (print $.Template.BasePath "/linkerd-failover-rbac.yaml") . | sha256sum }}
        {{- end }}
        linkerd.io/inject: enabled
      labels:
        linkerd.io/extension: failover
    spec:
      serviceAccountName: linkerd-failover
      containers:
<<<<<<< HEAD
      - env:
        - name: TS_NAMESPACE
          value: {{ .Values.trafficSplit.namespace }}
        - name: TS_NAME
          value: {{ .Values.trafficSplit.name }}
        image: {{.Values.image.registry }}/{{.Values.image.name}}:{{.Values.image.tag }}
        name: linkerd-failover
      serviceAccountName: linkerd-failover
=======
        - image: {{.Values.image.registry }}/{{.Values.image.name}}:{{.Values.image.tag }}
          name: linkerd-failover
          args:
            - --namespace={{ .Values.trafficSplit.namespace }}
            - --traffic-split={{ .Values.trafficSplit.name }}
            - --primary-service={{ .Values.trafficSplit.primaryService }}
>>>>>>> 76b7391f
<|MERGE_RESOLUTION|>--- conflicted
+++ resolved
@@ -26,20 +26,8 @@
     spec:
       serviceAccountName: linkerd-failover
       containers:
-<<<<<<< HEAD
-      - env:
-        - name: TS_NAMESPACE
-          value: {{ .Values.trafficSplit.namespace }}
-        - name: TS_NAME
-          value: {{ .Values.trafficSplit.name }}
-        image: {{.Values.image.registry }}/{{.Values.image.name}}:{{.Values.image.tag }}
-        name: linkerd-failover
-      serviceAccountName: linkerd-failover
-=======
         - image: {{.Values.image.registry }}/{{.Values.image.name}}:{{.Values.image.tag }}
           name: linkerd-failover
           args:
             - --namespace={{ .Values.trafficSplit.namespace }}
-            - --traffic-split={{ .Values.trafficSplit.name }}
-            - --primary-service={{ .Values.trafficSplit.primaryService }}
->>>>>>> 76b7391f
+            - --traffic-split={{ .Values.trafficSplit.name }}