use anyhow::Result;
use futures::{future::TryFutureExt, stream::StreamExt};
use k8s_openapi::api::core::v1::Endpoints;
use kube::{
    api::{Api, ListParams, Patch, PatchParams},
    runtime::{controller::{Context, Controller, ReconcilerAction}, reflector::ObjectRef, watcher::Event},
    Client, CustomResource, ResourceExt,
};
use schemars::JsonSchema;
use serde::{Deserialize, Serialize};
use std::sync::Arc;
use thiserror::Error;
use tokio::time::Duration;
use tracing::Instrument;

#[derive(Debug, Error)]
enum Error {}

#[derive(CustomResource, Debug, Clone, Deserialize, Serialize, JsonSchema)]
#[kube(
    group = "split.smi-spec.io",
    version = "v1alpha2",
    kind = "TrafficSplit",
    shortname = "ts",
    namespaced
)]
struct TrafficSplitSpec {
    backends: Vec<Backend>,
}

#[derive(Serialize, Deserialize, Debug, JsonSchema, Clone)]
struct Backend {
    service: String,
    weight: u32,
}

struct Data {
    client: Client,
    ep_store: kube::runtime::reflector::store::Store<Endpoints>,
}

async fn reconcile_ts(
    ts: Arc<TrafficSplit>,
    ctx: Context<Data>,
) -> Result<ReconcilerAction, Error> {
    tracing::debug!(?ts, "traffic split update");

<<<<<<< HEAD
    let svc_primary = match ts.annotations().get("failover.linkerd.io/primary-service") {
        Some(name) => name,
        None => return Ok(ReconcilerAction {
            requeue_after: Some(Duration::from_secs(300)),
        }),
    };
    let namespace = ts.namespace().expect("trafficsplit must be namespaced");

    let failover = match ctx.get_ref().ep_store.get(&ObjectRef::new(svc_primary).within(&namespace)) {
        Some(ep) => ep.subsets.is_none(),
        None => true,
    };

    let mut backends = vec![];
    for backend in &ts.spec.backends {
        let mut backend = backend.clone();
        if &backend.service == svc_primary {
            if failover {
                backend.weight = 0;
            } else {
                backend.weight = 1;
            }
        } else {
            let empty = match ctx.get_ref().ep_store.get(&ObjectRef::new(&backend.service).within(&namespace)) {
                Some(ep) => ep.subsets.is_none(),
                None => true,
            };
            if failover && !empty {
                backend.weight = 1;
            } else {
                backend.weight = 0;
            }
=======
    let data = ctx.get_ref();
    let mut ts_state = data.ts.lock().await;
    ts_state.backends = ts.spec.backends.clone();
    sync_eps(
        &ts.namespace().unwrap(),
        ts_state.backends.to_vec(),
        ctx.get_ref(),
    )
    .await;
    Ok(ReconcilerAction {
        requeue_after: Some(Duration::from_secs(300)),
    })
}

async fn reconcile_ep(ep: Arc<Endpoints>, ctx: Context<Data>) -> Result<ReconcilerAction, Error> {
    tracing::debug!(?ep, "endpoint update");

    let data = ctx.get_ref();
    let mut ts_state = data.ts.lock().await;

    sync_eps(&ep.namespace().unwrap(), ts_state.backends.to_vec(), data).await;

    let eps_state = data.ep_list.lock().await;

    let mut failovers_disabled = false;
    for ep_watched in &eps_state.ep {
        if ep_watched.name() == data.svc_primary {
            failovers_disabled = ep_watched.subsets.is_some();
            break;
        }
    }

    let mut backends = ts_state.backends.clone();
    for backend in &mut backends {
        let mut backend_empty = false;
        for ep_watched in &eps_state.ep {
            if ep_watched.name() == backend.service {
                backend_empty = ep_watched.subsets.is_none();
                break;
            }
        }
        if backend_empty || (backend.service != data.svc_primary && failovers_disabled) {
            backend.weight = 0
        } else {
            backend.weight = 1
>>>>>>> 45899b96
        }
        backends.push(backend);
    }

    patch_ts(
        ctx.get_ref().client.clone(),
        &namespace,
        &ts.name(),
        backends,
    )
    .await
    .unwrap();

    Ok(ReconcilerAction {
        requeue_after: Some(Duration::from_secs(300)),
    })
}

<<<<<<< HEAD
fn error_policy<T>(error: &Error, _ctx: Context<T>) -> ReconcilerAction {
    log::error!("{}", error);
=======
async fn sync_eps(ns: &str, backends: Vec<Backend>, data: &Data) {
    let ep_api: Api<Endpoints> = Api::namespaced(data.client.clone(), ns);
    let mut eps: Vec<Endpoints> = vec![];
    for backend in backends {
        let name = backend.service;
        let ep = ep_api
            .list(&ListParams::default().fields(&format!("metadata.name={}", name)))
            .await
            .unwrap()
            .into_iter()
            .next()
            .unwrap();
        eps.push(ep.clone());
    }

    let mut ep_list = data.ep_list.lock().await;
    ep_list.ep = eps;
}

fn error_policy(error: &Error, _ctx: Context<Data>) -> ReconcilerAction {
    tracing::error!(%error);
>>>>>>> 45899b96
    ReconcilerAction {
        requeue_after: Some(Duration::from_secs(1)),
    }
}

async fn patch_ts(
    client: Client,
    ns: &str,
    name: &str,
    backends: Vec<Backend>,
) -> Result<TrafficSplit, kube::Error> {
    let ts_api: Api<TrafficSplit> = Api::namespaced(client, ns);
    let ssapply = PatchParams::apply("linkerd_failover_patch");
    let patch = serde_json::json!({
        "apiVersion": "split.smi-spec.io/v1alpha2",
        "kind": "TrafficSplit",
        "name": name,
        "spec": {
            "backends": backends
        }
    });
    tracing::info!(?patch);
    ts_api.patch(name, &ssapply, &Patch::Merge(patch)).await
}

#[tokio::main]
async fn main() -> Result<()> {
    use std::env;
    use tracing_subscriber::{prelude::*, EnvFilter};

    let log_filter = env::var("RUST_LOG")
        .unwrap_or_else(|_| String::from("info,kube-runtime=debug,kube=debug"))
        .parse::<EnvFilter>()?;
    tracing_subscriber::registry()
        .with(tracing_subscriber::fmt::layer())
        .with(log_filter)
        .init();

    let ts_namespace =
<<<<<<< HEAD
        std::env::var("TS_NAMESPACE").expect("the TS_NAMESPACE environment variable is required");
    let ts_name = std::env::var("TS_NAME").expect("the TS_NAME environment variable is required");
=======
        env::var("TS_NAMESPACE").expect("the TS_NAMESPACE environment variable is required");
    let ts_name = env::var("TS_NAME").expect("the TS_NAME environment variable is required");
    let svc_primary =
        env::var("SVC_PRIMARY").expect("the SVC_PRIMARY environment variable is required");
>>>>>>> 45899b96

    tracing::info!(
        "watching TrafficSplit \"{}\" and Endpoints over the namespace \"{}\"",
        &ts_name,
        &ts_namespace
    );

    let client = Client::try_default().await?;
    let params = ListParams::default().fields(&format!("metadata.name={}", ts_name));

    let eps_api = Api::<Endpoints>::namespaced(client.clone(), &ts_namespace);

    let ts_api = Api::<TrafficSplit>::namespaced(client.clone(), &ts_namespace);
<<<<<<< HEAD
    let ts_controller = Controller::new(ts_api, params);
    let ts_store = ts_controller.store();

    let ep_writer = kube::runtime::reflector::store::Writer::<Endpoints>::new(());

    let ep_client = client.clone();
    let ep_store1 = ep_writer.as_reader();
    let ep_store2 = ep_writer.as_reader();

    let ep_stream = kube::runtime::reflector(ep_writer, kube::runtime::watcher(eps_api, ListParams::default())).then(move |ep| {
        let ep_client=  ep_client.clone();
        let ts_store = ts_store.clone();
        let ep_reader = ep_store1.clone();
        async move {
            if let Ok(ep) = ep {
                let eps = match ep {
                    Event::Applied(ep) => vec![ep],
                    Event::Deleted(ep) => vec![ep],
                    Event::Restarted(ep) => ep,
                };
                for ep in eps {
                    for ts in ts_store.state().iter() {
                        if ts.spec.backends.iter().any(|backend| backend.service == ep.name()) {
                            match reconcile_ts(ts.clone(), Context::new(Data{client: ep_client.clone(), ep_store: ep_reader.clone()})).await {
                                Ok(_) => {},
                                Err(error) => warn!("reconcile failed: {}", error),
                            };
                        }
                    }
                }
            };
        }
    }).for_each(|_| async {});
=======
    let ts_controller = Controller::new(ts_api, params)
        .shutdown_on_signal()
        .run(
            reconcile_ts,
            error_policy,
            Context::new(Data {
                client: client.clone(),
                ts_name: ts_name.clone(),
                ts_ns: ts_namespace.clone(),
                svc_primary: svc_primary.clone(),
                ts: ts_state.clone(),
                ep_list: ep_list.clone(),
            }),
        )
        .for_each(|res| async move {
            match res {
                Ok(o) => tracing::info!("reconciled {:?}", o),
                Err(error) => tracing::warn!(%error, "reconcile failed"),
            }
        })
        .instrument(tracing::info_span!("trafficsplits"));
    let ts_controller = tokio::spawn(ts_controller)
        .unwrap_or_else(|error| panic!("TrafficSplit controller panicked: {}", error));
>>>>>>> 45899b96

    let ts_stream = ts_controller
        .shutdown_on_signal()
        .run(
            reconcile_ts,
            error_policy,
            Context::new(Data{client, ep_store: ep_store2}),
        )
        .for_each(|res| async move {
            match res {
                Ok(o) => tracing::info!("reconciled {:?}", o),
                Err(error) => tracing::warn!(%error, "reconcile failed"),
            }
        })
        .instrument(tracing::info_span!("endpoints"));
    let eps_controller = tokio::spawn(eps_controller)
        .unwrap_or_else(|error| panic!("Endpoints controller panicked: {}", error));

<<<<<<< HEAD
    match tokio::join!(
        tokio::spawn(ep_stream),
        tokio::spawn(ts_stream),
    ) {
        (_, Err(error)) => log::error!("endpoint controller failed: {}", error),
        (Err(error), _) => log::error!("trafficsplit controller failed: {}", error),
        _ => log::info!("controller terminated"),
    };

=======
    tokio::join!(ts_controller, eps_controller);

    tracing::info!("controller terminated");
>>>>>>> 45899b96
    Ok(())
}<|MERGE_RESOLUTION|>--- conflicted
+++ resolved
@@ -45,7 +45,6 @@
 ) -> Result<ReconcilerAction, Error> {
     tracing::debug!(?ts, "traffic split update");
 
-<<<<<<< HEAD
     let svc_primary = match ts.annotations().get("failover.linkerd.io/primary-service") {
         Some(name) => name,
         None => return Ok(ReconcilerAction {
@@ -78,53 +77,6 @@
             } else {
                 backend.weight = 0;
             }
-=======
-    let data = ctx.get_ref();
-    let mut ts_state = data.ts.lock().await;
-    ts_state.backends = ts.spec.backends.clone();
-    sync_eps(
-        &ts.namespace().unwrap(),
-        ts_state.backends.to_vec(),
-        ctx.get_ref(),
-    )
-    .await;
-    Ok(ReconcilerAction {
-        requeue_after: Some(Duration::from_secs(300)),
-    })
-}
-
-async fn reconcile_ep(ep: Arc<Endpoints>, ctx: Context<Data>) -> Result<ReconcilerAction, Error> {
-    tracing::debug!(?ep, "endpoint update");
-
-    let data = ctx.get_ref();
-    let mut ts_state = data.ts.lock().await;
-
-    sync_eps(&ep.namespace().unwrap(), ts_state.backends.to_vec(), data).await;
-
-    let eps_state = data.ep_list.lock().await;
-
-    let mut failovers_disabled = false;
-    for ep_watched in &eps_state.ep {
-        if ep_watched.name() == data.svc_primary {
-            failovers_disabled = ep_watched.subsets.is_some();
-            break;
-        }
-    }
-
-    let mut backends = ts_state.backends.clone();
-    for backend in &mut backends {
-        let mut backend_empty = false;
-        for ep_watched in &eps_state.ep {
-            if ep_watched.name() == backend.service {
-                backend_empty = ep_watched.subsets.is_none();
-                break;
-            }
-        }
-        if backend_empty || (backend.service != data.svc_primary && failovers_disabled) {
-            backend.weight = 0
-        } else {
-            backend.weight = 1
->>>>>>> 45899b96
         }
         backends.push(backend);
     }
@@ -143,32 +95,8 @@
     })
 }
 
-<<<<<<< HEAD
-fn error_policy<T>(error: &Error, _ctx: Context<T>) -> ReconcilerAction {
-    log::error!("{}", error);
-=======
-async fn sync_eps(ns: &str, backends: Vec<Backend>, data: &Data) {
-    let ep_api: Api<Endpoints> = Api::namespaced(data.client.clone(), ns);
-    let mut eps: Vec<Endpoints> = vec![];
-    for backend in backends {
-        let name = backend.service;
-        let ep = ep_api
-            .list(&ListParams::default().fields(&format!("metadata.name={}", name)))
-            .await
-            .unwrap()
-            .into_iter()
-            .next()
-            .unwrap();
-        eps.push(ep.clone());
-    }
-
-    let mut ep_list = data.ep_list.lock().await;
-    ep_list.ep = eps;
-}
-
 fn error_policy(error: &Error, _ctx: Context<Data>) -> ReconcilerAction {
     tracing::error!(%error);
->>>>>>> 45899b96
     ReconcilerAction {
         requeue_after: Some(Duration::from_secs(1)),
     }
@@ -208,15 +136,8 @@
         .init();
 
     let ts_namespace =
-<<<<<<< HEAD
-        std::env::var("TS_NAMESPACE").expect("the TS_NAMESPACE environment variable is required");
-    let ts_name = std::env::var("TS_NAME").expect("the TS_NAME environment variable is required");
-=======
         env::var("TS_NAMESPACE").expect("the TS_NAMESPACE environment variable is required");
     let ts_name = env::var("TS_NAME").expect("the TS_NAME environment variable is required");
-    let svc_primary =
-        env::var("SVC_PRIMARY").expect("the SVC_PRIMARY environment variable is required");
->>>>>>> 45899b96
 
     tracing::info!(
         "watching TrafficSplit \"{}\" and Endpoints over the namespace \"{}\"",
@@ -230,7 +151,6 @@
     let eps_api = Api::<Endpoints>::namespaced(client.clone(), &ts_namespace);
 
     let ts_api = Api::<TrafficSplit>::namespaced(client.clone(), &ts_namespace);
-<<<<<<< HEAD
     let ts_controller = Controller::new(ts_api, params);
     let ts_store = ts_controller.store();
 
@@ -240,7 +160,7 @@
     let ep_store1 = ep_writer.as_reader();
     let ep_store2 = ep_writer.as_reader();
 
-    let ep_stream = kube::runtime::reflector(ep_writer, kube::runtime::watcher(eps_api, ListParams::default())).then(move |ep| {
+    let eps_controller = kube::runtime::reflector(ep_writer, kube::runtime::watcher(eps_api, ListParams::default())).then(move |ep| {
         let ep_client=  ep_client.clone();
         let ts_store = ts_store.clone();
         let ep_reader = ep_store1.clone();
@@ -256,7 +176,7 @@
                         if ts.spec.backends.iter().any(|backend| backend.service == ep.name()) {
                             match reconcile_ts(ts.clone(), Context::new(Data{client: ep_client.clone(), ep_store: ep_reader.clone()})).await {
                                 Ok(_) => {},
-                                Err(error) => warn!("reconcile failed: {}", error),
+                                Err(error) => tracing::warn!("reconcile failed: {}", error),
                             };
                         }
                     }
@@ -264,33 +184,8 @@
             };
         }
     }).for_each(|_| async {});
-=======
-    let ts_controller = Controller::new(ts_api, params)
-        .shutdown_on_signal()
-        .run(
-            reconcile_ts,
-            error_policy,
-            Context::new(Data {
-                client: client.clone(),
-                ts_name: ts_name.clone(),
-                ts_ns: ts_namespace.clone(),
-                svc_primary: svc_primary.clone(),
-                ts: ts_state.clone(),
-                ep_list: ep_list.clone(),
-            }),
-        )
-        .for_each(|res| async move {
-            match res {
-                Ok(o) => tracing::info!("reconciled {:?}", o),
-                Err(error) => tracing::warn!(%error, "reconcile failed"),
-            }
-        })
-        .instrument(tracing::info_span!("trafficsplits"));
-    let ts_controller = tokio::spawn(ts_controller)
-        .unwrap_or_else(|error| panic!("TrafficSplit controller panicked: {}", error));
->>>>>>> 45899b96
-
-    let ts_stream = ts_controller
+
+    let ts_controller = ts_controller
         .shutdown_on_signal()
         .run(
             reconcile_ts,
@@ -304,23 +199,14 @@
             }
         })
         .instrument(tracing::info_span!("endpoints"));
+
     let eps_controller = tokio::spawn(eps_controller)
         .unwrap_or_else(|error| panic!("Endpoints controller panicked: {}", error));
-
-<<<<<<< HEAD
-    match tokio::join!(
-        tokio::spawn(ep_stream),
-        tokio::spawn(ts_stream),
-    ) {
-        (_, Err(error)) => log::error!("endpoint controller failed: {}", error),
-        (Err(error), _) => log::error!("trafficsplit controller failed: {}", error),
-        _ => log::info!("controller terminated"),
-    };
-
-=======
+    let ts_controller = tokio::spawn(ts_controller)
+        .unwrap_or_else(|error| panic!("TrafficSplit controller panicked: {}", error));
+
     tokio::join!(ts_controller, eps_controller);
 
     tracing::info!("controller terminated");
->>>>>>> 45899b96
     Ok(())
 }