--- conflicted
+++ resolved
@@ -17,16 +17,10 @@
 use schemars::JsonSchema;
 use serde::{Deserialize, Serialize};
 use std::sync::Arc;
-<<<<<<< HEAD
-=======
-use tokio::sync::Mutex;
->>>>>>> 76b7391f
 use tokio::time::Duration;
 use tracing::Instrument;
 use tracing_subscriber::{prelude::*, EnvFilter};
 
-<<<<<<< HEAD
-=======
 #[derive(Parser)]
 #[clap(version)]
 struct Args {
@@ -37,13 +31,9 @@
     namespace: String,
 
     #[clap(long)]
-    primary_service: String,
-
-    #[clap(long)]
     traffic_split: String,
 }
 
->>>>>>> 76b7391f
 #[derive(CustomResource, Debug, Clone, Deserialize, Serialize, JsonSchema)]
 #[kube(
     group = "split.smi-spec.io",
@@ -72,7 +62,6 @@
 
 async fn reconcile_ts(
     ts: Arc<TrafficSplit>,
-<<<<<<< HEAD
     ctx: Context<Ctx>,
 ) -> Result<ReconcilerAction, kube::Error> {
     tracing::debug!(?ts, "reconciling traffic split");
@@ -89,50 +78,6 @@
             return Ok(ReconcilerAction {
                 requeue_after: None,
             });
-=======
-    ctx: Context<Data>,
-) -> Result<ReconcilerAction, kube::Error> {
-    tracing::debug!(?ts, "traffic split update");
-
-    let data = ctx.get_ref();
-    let mut ts_state = data.ts.lock().await;
-    ts_state.backends = ts.spec.backends.clone();
-    sync_eps(ts_state.backends.to_vec(), ctx.get_ref()).await?;
-    Ok(ReconcilerAction {
-        requeue_after: Some(Duration::from_secs(300)),
-    })
-}
-
-async fn reconcile_ep(
-    ep: Arc<Endpoints>,
-    ctx: Context<Data>,
-) -> Result<ReconcilerAction, kube::Error> {
-    tracing::debug!(?ep, "endpoint update");
-
-    let data = ctx.get_ref();
-    let mut ts_state = data.ts.lock().await;
-
-    sync_eps(ts_state.backends.to_vec(), data).await?;
-
-    let eps_state = data.ep_list.lock().await;
-
-    let mut failovers_disabled = false;
-    for ep_watched in &eps_state.ep {
-        if ep_watched.name() == data.svc_primary {
-            failovers_disabled = ep_watched.subsets.is_some();
-            break;
-        }
-    }
-
-    let mut backends = ts_state.backends.clone();
-    for backend in &mut backends {
-        let mut backend_empty = false;
-        for ep_watched in &eps_state.ep {
-            if ep_watched.name() == backend.service {
-                backend_empty = ep_watched.subsets.is_none();
-                break;
-            }
->>>>>>> 76b7391f
         }
     };
 
@@ -166,45 +111,14 @@
         backends.push(backend);
     }
 
-<<<<<<< HEAD
     patch_ts(ctx.get_ref(), backends).await?;
-=======
-    ts_state.backends = backends;
-
-    patch_ts(
-        data.client.clone(),
-        &data.ts_ns,
-        &data.ts_name,
-        ts_state.backends.to_vec(),
-    )
-    .await?;
->>>>>>> 76b7391f
 
     Ok(ReconcilerAction {
         requeue_after: Some(Duration::from_secs(300)),
     })
 }
 
-<<<<<<< HEAD
 fn error_policy(error: &kube::Error, _ctx: Context<Ctx>) -> ReconcilerAction {
-=======
-async fn sync_eps(backends: Vec<Backend>, data: &Data) -> Result<(), kube::Error> {
-    let ep_api: Api<Endpoints> = Api::namespaced(data.client.clone(), &data.ts_ns);
-    let mut eps: Vec<Endpoints> = vec![];
-    for backend in backends {
-        let params = ListParams::default().fields(&format!("metadata.name={}", backend.service));
-        if let Some(ep) = ep_api.list(&params).await?.into_iter().next() {
-            eps.push(ep);
-        }
-    }
-
-    let mut ep_list = data.ep_list.lock().await;
-    ep_list.ep = eps;
-    Ok(())
-}
-
-fn error_policy(error: &kube::Error, _ctx: Context<Data>) -> ReconcilerAction {
->>>>>>> 76b7391f
     tracing::error!(%error);
     ReconcilerAction {
         requeue_after: Some(Duration::from_secs(1)),
@@ -239,7 +153,6 @@
         log_level,
         namespace,
         traffic_split,
-        primary_service,
     } = Args::parse();
 
     tracing_subscriber::registry()
@@ -247,13 +160,6 @@
         .with(log_level)
         .init();
 
-<<<<<<< HEAD
-    let ts_namespace =
-        env::var("TS_NAMESPACE").expect("the TS_NAMESPACE environment variable is required");
-    let ts_name = env::var("TS_NAME").expect("the TS_NAME environment variable is required");
-
-=======
->>>>>>> 76b7391f
     tracing::info!(
         %namespace,
         %traffic_split,
@@ -261,29 +167,24 @@
     );
 
     let client = Client::try_default().await?;
-<<<<<<< HEAD
-=======
-    let params = ListParams::default().fields(&format!("metadata.name={}", traffic_split));
->>>>>>> 76b7391f
 
     let ts_controller = {
-        let api = Api::<TrafficSplit>::namespaced(client.clone(), &ts_namespace);
-        let params = ListParams::default().fields(&format!("metadata.name={}", ts_name));
+        let api = Api::<TrafficSplit>::namespaced(client.clone(), &namespace);
+        let params = ListParams::default().fields(&format!("metadata.name={}", traffic_split));
         Controller::new(api, params)
     };
 
-<<<<<<< HEAD
     let endpoints = Writer::<Endpoints>::new(());
 
     let ctx = Context::new(Ctx {
         client: client.clone(),
         endpoints: endpoints.as_reader(),
         traffic_splits: ts_controller.store(),
-        ts_ref: ObjectRef::new(&ts_name).within(&ts_namespace),
+        ts_ref: ObjectRef::new(&traffic_split).within(&namespace),
     });
 
     tokio::spawn({
-        let api = Api::<Endpoints>::namespaced(client.clone(), &ts_namespace);
+        let api = Api::<Endpoints>::namespaced(client.clone(), &namespace);
         let reflector = kube::runtime::reflector(
             endpoints,
             kube::runtime::watcher(api, ListParams::default()),
@@ -308,48 +209,6 @@
     let ts_controller = ts_controller
         .shutdown_on_signal()
         .run(reconcile_ts, error_policy, ctx)
-=======
-    let ts_api = Api::<TrafficSplit>::namespaced(client.clone(), &namespace);
-    let ts_controller = Controller::new(ts_api, params)
-        .shutdown_on_signal()
-        .run(
-            reconcile_ts,
-            error_policy,
-            Context::new(Data {
-                client: client.clone(),
-                ts_name: traffic_split.clone(),
-                ts_ns: namespace.clone(),
-                svc_primary: primary_service.clone(),
-                ts: ts_state.clone(),
-                ep_list: ep_list.clone(),
-            }),
-        )
-        .for_each(|res| async move {
-            match res {
-                Ok(o) => tracing::info!("reconciled {:?}", o),
-                Err(error) => tracing::warn!(%error, "reconcile failed"),
-            }
-        })
-        .instrument(tracing::info_span!("trafficsplits"));
-    let ts_controller = tokio::spawn(ts_controller)
-        .unwrap_or_else(|error| panic!("TrafficSplit controller panicked: {}", error));
-
-    let eps_api = Api::<Endpoints>::namespaced(client.clone(), &namespace);
-    let eps_controller = Controller::new(eps_api, ListParams::default())
-        .shutdown_on_signal()
-        .run(
-            reconcile_ep,
-            error_policy,
-            Context::new(Data {
-                client: client.clone(),
-                ts_name: traffic_split.clone(),
-                ts_ns: namespace.clone(),
-                svc_primary: primary_service.clone(),
-                ts: Arc::clone(&ts_state),
-                ep_list: Arc::clone(&ep_list),
-            }),
-        )
->>>>>>> 76b7391f
         .for_each(|res| async move {
             if let Err(error) = res {
                 tracing::warn!(%error, "reconcile failed");
